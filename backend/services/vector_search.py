--- conflicted
+++ resolved
@@ -206,7 +206,6 @@
                         "id": f"chunk_{chunk.id}",
                         "values": embedding,
                         "metadata": {
-<<<<<<< HEAD
                             "chunk_id": int(chunk.id),  # Ensure integer
                             "document_id": int(chunk.document_id),  # Ensure integer
                             "chunk_index": int(chunk.chunk_index),
@@ -217,18 +216,6 @@
                             "document_type": str(doc_type),
                             "language": str(doc_language),
                             "chunk_text": str(chunk.chunk_text)  # Store text in metadata
-=======
-                            "chunk_id": chunk.id,
-                            "document_id": chunk.document_id,
-                            "chunk_index": chunk.chunk_index,
-                            "section_title": chunk.section_title or "",
-                            "keywords": chunk.keywords or "",
-                            "confidence_score": chunk.confidence_score or 0.5,
-                            "industry_type": self._get_document_industry(db, chunk.document_id) if db else "general",
-                            "document_type": self._get_document_type(db, chunk.document_id) if db else "unknown",
-                            "language": self._get_document_language(db, chunk.document_id) if db else "en",
-                            "chunk_text": chunk.chunk_text  # Store text in metadata
->>>>>>> 401d321a
                         }
                     }
                     
